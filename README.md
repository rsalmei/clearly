[<img align="right" src="https://cdn.buymeacoffee.com/buttons/default-orange.png" width="217px" height="51x">](https://www.buymeacoffee.com/rsalmei)

![Clearly logo](img/clearly_logo_small.png)

## Clearly see and debug your celery pool in real time!

[![Travis](https://img.shields.io/travis/rsalmei/clearly.svg)]()
[![Coverage Status](https://coveralls.io/repos/github/rsalmei/clearly/badge.svg?branch=master)](https://coveralls.io/github/rsalmei/clearly?branch=master)
[![codecov](https://codecov.io/gh/rsalmei/clearly/branch/master/graph/badge.svg)](https://codecov.io/gh/rsalmei/clearly)
[![Maintenance](https://img.shields.io/badge/Maintained%3F-yes-green.svg)](https://GitHub.com/rsalmei/clearly/graphs/commit-activity)
[![PyPI version](https://img.shields.io/pypi/v/clearly.svg)](https://pypi.python.org/pypi/clearly/)
[![PyPI pyversions](https://img.shields.io/pypi/pyversions/clearly.svg)](https://pypi.python.org/pypi/clearly/)
[![PyPI status](https://img.shields.io/pypi/status/clearly.svg)](https://pypi.python.org/pypi/clearly/)
[![PyPI downloads](https://img.shields.io/pypi/dm/clearly.svg)](https://pypi.python.org/pypi/clearly/)

<<<<<<< HEAD
```text
        __                __
  _____/ /__  ____ ______/ /_  __
 / ___/ / _ \/ __ `/ ___/ / / / /
/ /__/ /  __/ /_/ / /  / / /_/ /
\___/_/\___/\__,_/_/  /_/\__, /
                        /____/
```

## Clearly see and debug your celery pool in real time!
=======
> ### 📌 Extra!
> 
> **Clearly** will debut a new architecture in version 0.9, since its very near 1.0! \o/
> 
> A major revamp has been made to improve the code and make it more mature and reliable. **Clearly** is now way more polished in general, with beautiful colors and error handling, and is easier to use!
<br>You can see the _Pull request_ in https://github.com/rsalmei/clearly/pull/52 - the code and tests are ready, missing only the README...
<br>I'm super happy with this new code! And still have 100% code coverage (branch-coverage!) 😲
> 
> I think this version is going to be really professional, I've put much effort in this, hope you like it!
<br>And if you do, you can now buy me a coffee 😊! Look for the orange button at the top.
<br>Or help **Clearly** gain more momentum!! Post it in your tweeter, write a blog post about it and/or recommend it!
> 
> A sneak peek? We now have **display modes**, much easier to use than _params, success and error_!
> ![v9 sneak peek](img/v9.png?raw=true)

---
>>>>>>> d7f847f3

Do you use [celery](http://www.celeryproject.org), and monitor your tasks with [flower](https://github.com/mher/flower)? You'll probably like **Clearly**! 👍

`Clearly` is a real time monitor for your celery tasks and workers!

While I do like flower, to me it's not been totally up to the task (pun intended :).

Why is that? I'd like _actual_ real time monitoring, filter multiple task types at once, syntax coloring, and complete, whole, thorough, comprehensive results!

And guess what, `clearly` does provide all that! (and flower needs page refreshes, filters only one task type at a time, displays results as plain strings and on top of that also truncates them... :()

`Clearly` is actually real time, has multiple simultaneous filters, an advanced syntax coloring system, complete non-truncated results, shows parameters and results just as ipython would, and it's fast! :)
It's great to actually _see_ what's going on in your celery workers, and all in real time! So it's very nice for inspecting, debugging, and demonstrating your company async-superpowers (put `clearly` on a big TV showing all tasks of your production environment)!

`Clearly` is composed of an outer process server, which collects events from the celery pool, and a client, which you use to choose and filter what you want to see. They communicate with each other via gRPC and ProtocolBuffer.

See what `clearly` looks like:
![very cool](https://raw.githubusercontent.com/rsalmei/clearly/master/img/clearly_highlights.png)


## Requirements

To use `clearly`, you just have to:
- enable *Events* in your celery workers (`celery worker -E`)

and you're good to go!

Highlights:
- compatible with any version of celery, from 3.1 to 4.2+
- a result backend is not mandatory (but used if available)
- `clearly` now runs inside docker, so anyone with any python version can use it! 👏


## Features

`clearly` enables you to:
- Be informed of any and all tasks beign handled, regardless of running, failing or just enqueued, in real time;
    - if you enable `task_send_sent_event` in your software, you can track tasks even before they’re consumed by a worker!
- Know the workers available and be notified immediately if any goes down or up;
- Filter the async tasks any way you want, both in real time and finished ones;
- Inspect the actual parameters the tasks were called with;
- See and analyze the outcome of these tasks, such as success results or fail tracebacks;
- _Clearly_ see all types and representations of the parameters/outcomes of the tasks with an advanced display system with syntax highlighting;
- Analyze stats of your system.


## Get `clearly` the docker way

### Start the server

```bash
$ docker run --rm -p <clearly_port>:12223 --name clearly-server \
      rsalmei/clearly server <broker_url> [--backend backend_url]
```


### Start the client

```bash
$ docker run --rm -ti --name clearly-client -v ipythonhist:/root/.ipython/profile_default/ \
      rsalmei/clearly client [clearly_server [clearly_port]]
```

That's it, you're good to go! \o/

> Note: The above volume is not really necessary, but is very nice to not lose your history inside clearlycli every time you leave it.

What, you really need to use it inside your own REPL?
<details>
<summary>Really?</summary>

> Ok, you can use `clearly` the pip way, but this is not recommended anymore. The docker way is much more portable, and avoids coupling between your and `clearly` code. Also enables me to use internally any python version I see fit, without any compromises :)
> Well, it currently supports python 3.5+, and there was a version that supported 2.7.
>
> ```bash
> $ pip install clearly
> ```
> 
> ### Start the server
> 
> ```bash
> $ clearly server <broker_url> [--backend backend_url] [--port 12223]
> ```
>
> <details>
> <summary>Just a quickie debug?</summary>
>
> > _Clearly Client_ used to not need any server, which was convenient but had several shortcomings, like losing all history when closed, and receiving every single event from the celery pool for each new client, which stressed the broker way more.
> But if you'd like to use it quickly like that, be it to just assert something or to trial `clearly` before committing, you still can! Just start the server in-process:
> >
> > ```python
> > from clearly.server import start_server
> > server = start_server('<broker_url>')
> > ```
> >
> > Then you can simply start the client without arguments: `clearlycli = ClearlyClient()`
> </details>
> 
> 
> ### Start the client
> 
> Enter any REPL like python or IPython:
> 
> ```python
> from clearly.client import ClearlyClient
> clearlycli = ClearlyClient(host='<clearly_server>', port=<12223>)
> ```
> 
> That's it, you're good to go!
>
> <details>
> <summary>Constrained to Python 2.7?</summary>
>
> > To use in your legacy projects, please use version 0.4.2 as in:
> > ```bash
> > $ pip install clearly==0.4.2
> > ```
> > 
> > This version is prior to the server split, so it connects directly to the broker, but should still work like a charm.
> > 
> > You could also use 0.6.4, which is newer, but please do mind that gRPC and Python 2.7 have a very annoying bug in this case: you can't CTRL+C out of `clearly` client's `capture` method (or any streaming methods), so you have to kill the process itself when needed with CTRL+\\. For more details on this nasty bug:
> > - https://github.com/grpc/grpc/issues/3820
> > - https://github.com/grpc/grpc/issues/6999
> > - https://bugs.python.org/issue8844
> </details>
</details>


## How to use

So, you are ready to see tasks popping up in your screen faster than you can see?


### grab them

```python
clearlycli.capture()
```


### be amazed
![very amazed](https://raw.githubusercontent.com/rsalmei/clearly/master/img/clearly_amazed.png)


### you can also grab like

```python
clearlycli.capture(params=True)
```


### and also be amazed
![very amazed](https://raw.githubusercontent.com/rsalmei/clearly/master/img/clearly_cool.png)


> Note:
>
> Any way you capture them, remember that `clearly` server is always storing the same **complete data** about all your tasks! The `params` (and other related arguments) only configure how the client should display them to you.


### stop capturing and analyze
![useful results](https://raw.githubusercontent.com/rsalmei/clearly/master/img/clearly_results.png)


### get the big picture
![useful overview](https://raw.githubusercontent.com/rsalmei/clearly/master/img/clearly_brief.png)


## How `clearly` works

`Clearly` **server** creates a background thread with an events receiver, which captures them in real time directly from the broker, and dynamically updates their task's states.
It also has another thread to handle connected clients, dispatching events in real time to interested parties.

`Clearly` **client** can filter cached and real time tasks and workers, by type, routing key or task uuid, and get brief statistics about the `clearly` server.

The events may (and will) come in a chaotic order, so the server dynamically generates missing and ignores late ones, so you never see a STARTED task before it being RECEIVED, which would be weird. In a real time system this is very important, it's not about displaying the incoming state, but the inferred **current** state.

The parameters of the tasks are dynamically and safely compiled into an AST (_Abstract Syntax Tree_), and beautifully syntax colored. Completed tasks get their results directly from the result backend if available, to overcome the problem of truncated results (the broker messages have a size limit).

All async workers' life cycles are also processed and displayed, beautifully syntax colored too.
If you enable `task_send_sent_event`, all tasks triggered show up immediately on screen (it's quite nice!), and you start seeing what the workers are doing with them in real time!

At any moment, you can CTRL+C out of the capturing client, and rest assured the server continues to gather all updates seamlessly.

The memory consumption for server cached tasks, although very optimized, must of course be limited. By default it stores 10,000 tasks and 100 workers at a time, and is configurable:

```bash
  -t, --max_tasks INTEGER    Maximum number of tasks in memory
  -w, --max_workers INTEGER  Maximum number of workers in memory
```


### Architecture history

`Clearly` has started as a fully contained tool, one that you just start in a python REPL and filter tasks! It had connected directly to the broker, which had several shortcomings like stressing the broker (repeating **all events** to all connected `clearly`s), and losing all history whenever it is closed.

The architecture at that time had had two stages: one where it extracted events manually (which was hard, error prone and not forward compatible), and another with an event receiver directly from celery.

Nowadays, that event receiver is still here, but software architecture is quite different. Since version 0.5, it runs in a threaded `EventListener` processor, that captures raw celery events and updates their tasks in an LRU cache.

There's also a `StreamingDispatcher`, another threaded processor that maintains interested remote parties connected and shares task updates with them. For each new update, it tests whether each connected client would like to receive it, generating the missing states if they will (so it seems the events were perfectly ordered to the user).

Finally the `ClearlyServer` that encloses both, a gRPC server in a `ThreadPoolExecutor`, that accepts connections and handles to the streaming dispatcher (if a real time task capture was requested), or to the cache in event listener (for past tasks). And of course there's the `ClearlyClient`, which does not use any threads anymore and is totally broker and celery agnostic, relying only on the server via gRPC.


## API Reference

```python
def capture_tasks(pattern=None, negate=False, params=None, success=False, error=True):
    """Starts capturing task events in real time, so you can instantly see exactly
    what your publishers and workers are doing. Filter as much as you can to find
    what you need, and don't worry as the Clearly Server will still seamlessly
    handle all tasks updates.

    This runs in the foreground. Press CTRL+C at any time to stop it.

    Args:
        Filter args:
        ------------

        pattern (Optional[str]): a simple pattern to filter tasks by name.
            ex.: 'email' to filter task names containing that word anywhere
                 '^trigger|^email' to filter names starting with any of those words
                 'trigger.*123456' to filter names with those words in that sequence
        negate (bool): send True to filter tasks that do not match criteria.

        Display args:
        -------------

        params (Optional[bool]): if True shows args and kwargs in the first and
            last seen states, if False never shows, and if None follows the
            success and error arguments.
            default is None
        success (bool): if True shows successful tasks' results.
            default is False
        error (bool): if True shows failed and retried tasks' tracebacks.
            default is True, as you're monitoring to find errors, right?

    """
    return self.capture(pattern=pattern, negate=negate, workers='.', negate_workers=True,
                        params=params, success=success, error=error, stats=False)

def capture_workers(pattern=None, negate=False, stats=False):
    """Starts capturing worker events in real time, so you can instantly see exactly
    what your workers states are. Filter as much as you can to find
    what you need, and don't worry as the Clearly Server will still seamlessly
    handle all tasks and workers updates.

    This runs in the foreground. Press CTRL+C at any time to stop it.

    Args:
        Filter args:
        ------------

        pattern (Optional[str]): a simple pattern to filter workers by name.
            ex.: 'email' to filter worker names containing that word anywhere
                 'service|priority' to filter names containing any of those words
        negate (bool): send True to filter workers that do not match criteria.

        Display args:
        -------------

        stats (bool): if True shows complete workers' stats.
            default is False

    """
    return self.capture(pattern='.', negate=True, workers=pattern, negate_workers=negate,
                        params=False, success=False, error=False, stats=stats)

def capture(pattern=None, negate=False, workers=None, negate_workers=False,
            params=None, success=False, error=True, stats=False):
    """Starts capturing all events in real time, so you can instantly see exactly
    what your publishers and workers are doing. Filter as much as you can to find
    what you need, and don't worry as the Clearly Server will still seamlessly
    handle all tasks and workers updates.

    This runs in the foreground. Press CTRL+C at any time to stop it.

    See Also:
        capture_tasks()
        capture_workers()

    """


def stats():
    """Lists some metrics of the capturing system:

        Tasks processed: the total number of reentrant tasks processed,
            which includes retry attempts.
        Events processed: number of events captured and processed.
        Tasks stored: actual number of unique tasks processed.
        Workers stored: number of unique workers already seen.
    """


def tasks(pattern=None, negate=False, state=None, limit=None, reverse=True,
          params=None, success=False, error=True):
    """Filters stored tasks and displays their current statuses.

    Note that, to be able to list the tasks sorted chronologically, celery retrieves
    tasks from the LRU event heap instead of the dict storage, so the total number
    of tasks fetched may be different than the server `max_tasks` setting. For
    instance, the `limit` field refers to max events searched, not max tasks.

    Args:
        Filter args:
        ------------

        pattern (Optional[str]): a simple pattern to filter tasks by name.
            ex.: 'email' to filter task names containing that word anywhere
                 '^trigger|^email' to filter names starting with any of those words
                 'trigger.*123456' to filter names with those words in that sequence
        negate (bool): send True to filter tasks that do not match criteria.
        state (Optional[str]): a celery task state to filter
        limit (int): the maximum number of events to fetch
            if None or 0, fetches all.
        reverse (bool): if True (default), shows the most recent first

        Display args:
        -------------

        params (Optional[bool]): if True shows args and kwargs in the first and
            last seen states, if False never shows, and if None follows the
            success and error arguments.
            default is None
        success (bool): if True shows successful tasks' results.
            default is False
        error (bool): if True shows failed and retried tasks' tracebacks.
            default is True, as you're monitoring to find errors, right?

    """


def workers(pattern=None, negate=False, stats=True):
    """Filters known workers and prints their current status.
    
    Args:
        Filter args:
        ------------

        pattern (Optional[str]): a simple pattern to filter workers by name.
            ex.: 'email' to filter worker names containing that word anywhere
                 'service|priority' to filter names containing any of those words
        negate (bool): send True to filter workers that do not match criteria.

        Display args:
        -------------

        stats (bool): if True shows complete workers' stats.
            default is False

    """


def task(task_uuid):
    """Finds one specific task.

    Args:
        task_uuid (str): the task id
    """


def seen_tasks():
    """Shows a list of seen task types."""

def reset():
    """Resets all captured tasks."""
```


## Hints to extract the most of it

- write a small [celery router](http://docs.celeryproject.org/en/latest/userguide/routing.html#routers) and generate dynamic routing keys, based on the actual arguments of the async call in place! That way, you'll be able to filter tasks based on any of those, like an id of an entity. Remember the args and kwargs are not used in the filtering.
- if you're using [django](https://www.djangoproject.com/) and [django-extensions](https://github.com/django-extensions/django-extensions), put in your settings a `SHELL_PLUS_POST_IMPORT` to auto import `clearly`! Just create a module to initialize a `clearlycli` instance for the django `shell_plus` and you're good to go. It's really nice to have a tool always ready to be used, without importing or creating anything, to actually see what's going on in your tasks, even in production :)
- the more you filter, the less you'll have to analyze, so find the best combination for your debugging needs. A busy system can have thousands of tasks per minute, filter wisely.


## To do

- ~~support python 3;~~
- ~~split `Clearly` client and server, to allow an always-on server to run, with multiple clients connecting, without any of the shortcomings;~~
- ~~remove python 2 support~~
- ~~dockerize the server, to make its deploy way easier;~~
- include a script mode on client, to be able to call it right from the shell;
- any other ideas welcome!


## Changelog highlights:
- 0.8.3: extended user friendliness of gRPC errors to all client rpc methods
- 0.8.2: reduce docker image size; user friendlier gRPC errors on client capture (with --debug to raise actual exception); nicer client autocomplete (no clearly package or clearly dir are shown)
- 0.8.1: keep un-truncate engine from breaking when very distant celery versions are used in publisher and server sides
- 0.8.0: clearly is dockerized! both server and client are now available in rsalmei/clearly docker hub; include new `capture_tasks` and `capture_workers` methods; fix task result being displayed in RETRY state; detect and break if can't connect to the broker
- 0.7.0: code cleanup, to support only Python 3
- 0.6.4: last version to support Python 2.7
- 0.6.0: supports again standalone mode, in addition to client/server mode
- 0.5.0: independent client and server, connected by gRPC (supports a server with multiple clients)
- 0.4.2: last version with client and server combined
- 0.4.0: supports both py2.7 and py3.4+
- 0.3.6: last version to support py2 only
- 0.3.0: result backend is not mandatory anymore
- 0.2.6: gets production quality
- 0.2.0: support standard celery events
- 0.1.4: last version that doesn't use events


## License
This software is licensed under the MIT License. See the LICENSE file in the top distribution directory for the full license text.


## Did you like it?

Thank you for your interest!

I've put much ❤️ and effort into this.

I wish you have fun using this tool! :)<|MERGE_RESOLUTION|>--- conflicted
+++ resolved
@@ -13,18 +13,6 @@
 [![PyPI status](https://img.shields.io/pypi/status/clearly.svg)](https://pypi.python.org/pypi/clearly/)
 [![PyPI downloads](https://img.shields.io/pypi/dm/clearly.svg)](https://pypi.python.org/pypi/clearly/)
 
-<<<<<<< HEAD
-```text
-        __                __
-  _____/ /__  ____ ______/ /_  __
- / ___/ / _ \/ __ `/ ___/ / / / /
-/ /__/ /  __/ /_/ / /  / / /_/ /
-\___/_/\___/\__,_/_/  /_/\__, /
-                        /____/
-```
-
-## Clearly see and debug your celery pool in real time!
-=======
 > ### 📌 Extra!
 > 
 > **Clearly** will debut a new architecture in version 0.9, since its very near 1.0! \o/
@@ -41,7 +29,6 @@
 > ![v9 sneak peek](img/v9.png?raw=true)
 
 ---
->>>>>>> d7f847f3
 
 Do you use [celery](http://www.celeryproject.org), and monitor your tasks with [flower](https://github.com/mher/flower)? You'll probably like **Clearly**! 👍
 
