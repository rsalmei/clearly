--- conflicted
+++ resolved
@@ -1,19 +1,12 @@
 # clearly
 ## Clear and accurate real-time monitor for celery
 
-<<<<<<< HEAD
 [![Join the chat at https://gitter.im/clearly-celery/Lobby](https://badges.gitter.im/clearly-celery/Lobby.svg)](https://gitter.im/clearly-celery/Lobby?utm_source=badge&utm_medium=badge&utm_campaign=pr-badge&utm_content=badge)
 
-I like [flower](https://github.com/mher/flower).  
-But in the last couple of weeks, it's not been _that_ useful to me.  
-Why is that? I'd like _actual_ real-time monitoring, filter multiple tasks at once and complete, whole, thorough, comprehensive results!  
-And that other project needs page refreshes, filter only one task type at a time and truncates results... 😞
-=======
 Clearly is an alternative to [flower](https://github.com/mher/flower).
 While I like do it, to me it's not been up to the task (pun intended).
 Why is that? I'd like _actual_ real-time monitoring, filter multiple tasks at once and complete, whole, thorough, comprehensive results!
 And flower needs page refreshes, filter only one task type at a time and truncates results... 😞
->>>>>>> ccc2bf5e
 
 Ok, `clearly` does provide all that!  
 And it works right in the terminal, has an advanced syntax coloring system, client server, multiple filters and complete results!
